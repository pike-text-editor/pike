--- conflicted
+++ resolved
@@ -499,16 +499,12 @@
             Operation::SwitchToPreviousBuffer => self.backend.previous_buffer(),
             Operation::SwitchToNextBuffer => self.backend.next_buffer(),
             Operation::SaveBufferToFile => self.handle_save_operation(),
-<<<<<<< HEAD
-            Operation::SearchInCurrentBuffer => todo!("Handle SearchInCurrentBuffer operation"),
-=======
 
             Operation::SearchInCurrentBuffer => self.open_search_input(""),
             Operation::SearchAndReplaceInCurrentBuffer => {
                 todo!("Handle SearchAndReplaceInCurrentBuffer operation")
             }
 
->>>>>>> 21e8b51e
             Operation::Undo => self.backend.undo(),
             Operation::Redo => self.backend.redo(),
         }
