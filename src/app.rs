--- conflicted
+++ resolved
@@ -613,21 +613,13 @@
         app.backend.move_cursor_right();
 
         // Verify initial buffer rendering after the first cursor move.
-<<<<<<< HEAD
-        //assert_cursor_and_buffer(&mut app, &mut buf, (1, 0), vec!["34"]);
-=======
         assert_cursor_and_buffer(&mut app, &mut buf, (1, 0), vec!["34"]);
->>>>>>> 93e4c2ba
 
         // Move left
         app.backend.move_cursor_left();
 
         // The cursor should now point at 3 and be at (0, 0)
-<<<<<<< HEAD
-        //assert_cursor_and_buffer(&mut app, &mut buf, (0, 0), vec!["34"]);
-=======
         assert_cursor_and_buffer(&mut app, &mut buf, (0, 0), vec!["34"]);
->>>>>>> 93e4c2ba
 
         // Move left, the buffer should shift left
         app.backend.move_cursor_left();
