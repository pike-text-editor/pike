--- conflicted
+++ resolved
@@ -351,42 +351,11 @@
     }
 
     /// Tries to match the given key event to a registered keybind and handle it.
-<<<<<<< HEAD
-    fn handle_keybind(&mut self, key: KeyEvent) -> bool {
-        if let Some(op) = self.backend.get_keymap(&key.into()) {
-            match op {
-                Operation::OpenFile => {
-                    self.open_file_input("");
-                }
-                Operation::Quit => {
-                    self.exit();
-                    return true;
-                }
-                Operation::CreateNewBuffer => self.backend.open_new_buffer(),
-                Operation::SwitchToPreviousBuffer => self.backend.previous_buffer(),
-                Operation::SwitchToNextBuffer => self.backend.next_buffer(),
-
-                Operation::SearchInCurrentBuffer => todo!("Handle SearchInCurrentBuffer operation"),
-                Operation::SearchAndReplaceInCurrentBuffer => {
-                    todo!("Handle SearchAndReplaceInCurrentBuffer operation")
-                }
-
-                Operation::SaveBufferToFile => todo!("Handle SaveBufferToFile operation"),
-
-                Operation::Undo => todo!("Handle Undo operation"),
-                Operation::Redo => todo!("Handle Redo operation"),
-
-                // WARN: these probably won't be supported
-                Operation::FindFilesInCWD => todo!("Handle FindFilesInCWD operation"),
-                Operation::FindTextInCWD => todo!("Handle FindTextInCWD operation"),
-                Operation::OpenBufferPicker => todo!("Handle OpenBufferPicker operation"),
-=======
     fn try_handle_keybind(&mut self, key: KeyEvent) -> bool {
         match self.backend.get_keymap(&key.into()).cloned() {
             Some(op) => {
                 self.handle_operation(&op);
                 true
->>>>>>> 482f6d8a
             }
             None => false,
         }
