--- conflicted
+++ resolved
@@ -1,14 +1,8 @@
 use ratatui::{
-<<<<<<< HEAD
-    layout::Position as TerminalPosition,
-    text::Text,
-    widgets::{Paragraph, StatefulWidget, Widget},
-=======
     buffer::Buffer,
-    layout::Rect,
+    layout::{Position as TerminalPosition, Rect},
     text::{Text, ToText},
     widgets::{self, Paragraph, StatefulWidget, Widget},
->>>>>>> 482f6d8a
 };
 use scribe::buffer::Position as BufferPosition;
 use std::cmp::min;
@@ -46,7 +40,6 @@
 }
 
 #[derive(Default)]
-<<<<<<< HEAD
 /// Represents the state of a buffer display, including its contents, cursor position, and offset.
 pub struct BufferDisplayState {
     pub buffer_contents: String,
@@ -61,56 +54,14 @@
         offset: BufferDisplayOffset,
     ) -> Self {
         BufferDisplayState {
-=======
-pub struct UIState {
-    /// Offset of the currently rendered buffer
-    pub buffer_offset: BufferDisplayOffset,
-
-    /// Currently open file input
-    pub file_input: Option<Input>,
-}
-
-/// Widget for displaying the buffer contents. Serves as a thin wrapper
-/// to lift the responsibility of actually rendering the contents from the
-/// app itself, so it does not copy the data, but itself receives references
-/// as it's created on every app render.
-#[allow(dead_code)]
-pub struct BufferDisplay<'a> {
-    /// Contents of the buffer to render
-    buffer_contents: &'a str,
-
-    /// Current position of the cursor in the buffer
-    cursor_position: Option<&'a BufferPosition>,
-
-    /// Offset of the buffer being rendered
-    offset: &'a mut BufferDisplayOffset,
-}
-
-// TODO: think about refactoring to a stateful widget or widgetref
-impl BufferDisplay<'_> {
-    pub fn new<'a>(
-        buffer_contents: &'a str,
-        cursor_position: Option<&'a BufferPosition>,
-        offset: &'a mut BufferDisplayOffset,
-    ) -> BufferDisplay<'a> {
-        BufferDisplay {
->>>>>>> 482f6d8a
             buffer_contents,
             cursor_position,
             offset,
         }
     }
     /// Updates the x offset of the buffer so that the cursor is always visible
-<<<<<<< HEAD
     fn update_x_offset(&mut self, area: ratatui::prelude::Rect) {
         let cursor_x = self.cursor_position.as_ref().map_or(0, |pos| pos.offset);
-=======
-    fn update_x_offset(&mut self, area: Rect) {
-        let cursor_x = self
-            .cursor_position
-            .unwrap_or(&BufferPosition { line: 0, offset: 0 })
-            .offset;
->>>>>>> 482f6d8a
 
         let too_far_right = cursor_x as u16 >= self.offset.x as u16 + area.width;
         if too_far_right {
@@ -124,16 +75,8 @@
     }
 
     /// Updates the y offset of the buffer so that the cursor is always visible
-<<<<<<< HEAD
     fn update_y_offset(&mut self, area: ratatui::prelude::Rect) {
         let cursor_y = self.cursor_position.as_ref().map_or(0, |pos| pos.line);
-=======
-    fn update_y_offset(&mut self, area: Rect) {
-        let cursor_y = self
-            .cursor_position
-            .unwrap_or(&BufferPosition { line: 0, offset: 0 })
-            .line;
->>>>>>> 482f6d8a
 
         let too_far_down = cursor_y as u16 >= self.offset.y as u16 + area.height;
         if too_far_down {
@@ -169,7 +112,6 @@
             .collect::<Vec<String>>()
             .join("\n")
     }
-<<<<<<< HEAD
 
     fn shift_contents(&mut self, contents: String) -> String {
         let down_shifted = self.shift_contents_down(contents);
@@ -212,16 +154,6 @@
     /// Offset of the currently rendered buffer
     pub buffer_state: BufferDisplayState,
 }
-=======
-}
-
-impl Widget for BufferDisplay<'_> {
-    fn render(mut self, area: Rect, buf: &mut Buffer) {
-        self.update_x_offset(area);
-        self.update_y_offset(area);
-        let contents_shifted_right = self.shift_contents_right(self.buffer_contents.to_string());
-        let contents_shifted_down = self.shift_contents_down(contents_shifted_right);
->>>>>>> 482f6d8a
 
 /// Widget for displaying the buffer contents. Serves as a thin wrapper
 /// to lift the responsibility of actually rendering the contents from the
