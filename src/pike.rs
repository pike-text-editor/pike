--- conflicted
+++ resolved
@@ -1,8 +1,4 @@
-<<<<<<< HEAD
-use std::fs::{self, File};
-=======
 use std::fs;
->>>>>>> e2994915
 use std::path::{Path, PathBuf};
 
 use crate::config;
