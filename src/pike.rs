<<<<<<< HEAD
use std::fs;
=======
use std::fs::{self, File};
>>>>>>> 482f6d8a
use std::path::{Path, PathBuf};

use crate::config;
use crate::config::Config;
use crate::key_shortcut::KeyShortcut;
use crate::operations::Operation;
use scribe::buffer::Position as BufferPosition;
use scribe::{Buffer, Workspace};

/// Backend of the app
#[allow(dead_code, unused_variables, unused_mut)]
pub struct Pike {
    workspace: Workspace,
    config: Config,
}

#[allow(dead_code, unused_variables, unused_mut)]
impl Pike {
    /// Create a new instance of Pike in a given directory
    pub fn build(
        cwd: PathBuf,
        cwf: Option<PathBuf>,
        mut config_file: Option<PathBuf>,
    ) -> Result<Pike, String> {
        // If no config path is provided, check if the default config file exists
        if config_file.is_none() {
            let default_config_file_path = config::default_config_file_path();
            if let Ok(default_config_path) = default_config_file_path {
                if default_config_path.exists() {
                    config_file = Some(default_config_path.to_path_buf());
                }
            }
        }

        let mut workspace =
            Workspace::new(&cwd, None).map_err(|e| format!("Error creating workspace: {}", e))?;

        if let Some(cwf) = cwf {
            workspace
                .open_buffer(cwf.as_path())
                .map_err(|_| "Error opening file")?;
        }

        Ok(Pike {
            workspace,
            config: Config::from_file(config_file.as_deref())
                .map_err(|e| format!("Error loading config: {}", e))?,
        })
    }

    /// Open a file, move its contents into the current buffer
    /// and set the cursor to the offset. If the offset is out of bounds,
    /// the cursor will remain at the start of the file.
    pub fn open_file(&mut self, path: &Path, line: usize, offset: usize) -> Result<(), String> {
        self.workspace
            .open_buffer(path)
            .map_err(|_| "Error opening file".to_string())?;

        self.workspace
            .current_buffer
            .as_mut()
            .expect("Scribe's open_buffer should set a buffer")
            .cursor
            .move_to(BufferPosition { line, offset });

        Ok(())
    }

    /// Create a file if if does not exists and open it
    pub fn create_and_open_file(&mut self, path: &Path) -> Result<(), String> {
        if !path.exists() {
            if let Some(parent) = path.parent() {
                fs::create_dir_all(parent)
                    .map_err(|e| format!("Failed to create directory: {}", e))?;
            }

            File::create(path).map_err(|e| {
                format!(
                    "Failed to create file: {} ({})",
                    path.to_str()
                        .expect("A path to file has to be valid unicode"),
                    e
                )
            })?;
        }
        self.open_file(path, 0, 0)?;
        Ok(())
    }

    /// Writes `text` to current buffer
    fn write_to_current_buffer(&mut self, text: &str) -> Result<(), String> {
        match &mut self.workspace.current_buffer {
            Some(buffer) => {
                buffer.insert(text);
                Ok(())
            }
            None => Err("Trying to write to a non-existent buffer".to_string()),
        }
    }

    /// Returns the contents of the currently opened buffer or
    /// an empty string if none is open
    pub fn current_buffer_contents(&self) -> String {
        match self.current_buffer().as_ref() {
            Some(buffer) => buffer.data(),
            None => String::from(""),
        }
    }

    /// Returns an absolute path to the current buffer or None
    pub fn current_buffer_path(&self) -> Option<PathBuf> {
        self.workspace
            .current_buffer_path()
            .map(|buf| self.workspace.path.join(buf))
    }

    /// Returns the filename of the current buffer or an empty string
    pub fn current_buffer_filename(&self) -> String {
        match self.current_buffer_path() {
            // TODO: check this goofy ahh chain
            Some(path) => path.file_name().unwrap().to_str().unwrap().to_string(),
            None => String::from(""),
        }
    }

    /// Returns whether the current buffer has unsaved changes or
    /// false if it's empty
    pub fn has_unsaved_changes(&self) -> bool {
        match &self.current_buffer() {
            Some(buffer) => buffer.modified(),
            None => false,
        }
    }

    /// Returns the position of the cursor in the current buffer
    /// or None if there isn't one
    pub fn cursor_position(&self) -> Option<BufferPosition> {
        self.workspace
            .current_buffer
            .as_ref()
            .map(|buffer| buffer.cursor.position)
    }

    /// Getter for the current buffer
    pub fn current_buffer(&self) -> Option<&Buffer> {
        self.workspace.current_buffer.as_ref()
    }

    /// Move the cursor up if possible, else do nothing
    pub fn move_cursor_up(&mut self) {
        if let Some(buffer) = &mut self.workspace.current_buffer {
            buffer.cursor.move_up();
        }
    }

    /// Move the cursor down if possible, else do nothing
    pub fn move_cursor_down(&mut self) {
        if let Some(buffer) = &mut self.workspace.current_buffer {
            buffer.cursor.move_down();
        }
    }

    /// Move the cursor left if possible, else do nothing
    pub fn move_cursor_left(&mut self) {
        if let Some(buffer) = &mut self.workspace.current_buffer {
            buffer.cursor.move_left();
        }
    }

    /// Move the cursor right if possible, else do nothing
    pub fn move_cursor_right(&mut self) {
        if let Some(buffer) = &mut self.workspace.current_buffer {
            buffer.cursor.move_right();
        }
    }

    /// Returns the length of the current line
    pub fn current_line_length(&self) -> usize {
        let current_line_number = self.cursor_position().map_or(0, |pos| pos.line);
        match self
            .current_buffer_contents()
            .lines()
            .nth(current_line_number)
        {
            Some(line) => line.len(),
            None => 0,
        }
    }

    /// Create a new empty buffer not bound to a path and set it as the current buffer
    pub fn open_new_buffer(&mut self) {
        let buf = Buffer::new();
        self.workspace.add_buffer(buf);
    }

    /// Switch to the previous buffer
    pub fn previous_buffer(&mut self) {
        self.workspace.previous_buffer();
    }

    /// Switch to the next buffer
    pub fn next_buffer(&mut self) {
        self.workspace.next_buffer();
    }

    /// Search for a query in the current buffer and return
    /// the results in the form of a vec of offsets
    fn search_in_current_buffer(&mut self, query: &str) -> Vec<usize> {
        todo!()
    }

    /// Replace all occurences of query with replacement in the current buffer
    fn replace_in_current_buffer(&mut self, query: &str, replacement: &str) {
        todo!()
    }

    /// Save the current buffer to its file
    fn save_current_buffer(&mut self) -> Result<(), String> {
        match &mut self.workspace.current_buffer {
            Some(buffer) => {
                buffer.save().expect("Failed to save buffer");
                Ok(())
            }
            None => Err("Trying to save a non-existent buffer".to_string()),
        }
    }

    /// Undo the last change in the current buffer
    fn undo(&mut self) {
        todo!()
    }

    /// Redo the last change in the current buffer
    fn redo(&mut self) {
        todo!()
    }

    /// Returns the current working directory as a pathbuf
    fn cwd(&self) -> PathBuf {
        self.workspace.path.clone()
    }

    /// Gets an operation corresponding to a key shortcut
    pub fn get_keymap(&self, mapping: &KeyShortcut) -> Option<&Operation> {
        self.config.key_mappings.get(mapping)
    }
}

#[cfg(test)]
mod pike_test {
    use std::{
        env, fs,
        path::{Path, PathBuf},
    };

    use crate::{config::Config, test_util::temp_file_with_contents};
    use scribe::buffer::Position;

    use super::Pike;

    /// Setup before a test, creates an instance of pike in
    /// a temporary directory and returns them. Optionally takes
    /// in the string contents to be injected into its config and
    /// current working files.
    fn tmp_pike_and_working_dir(
        config_content: Option<&str>,
        cwf_content: Option<&str>,
    ) -> (Pike, PathBuf) {
        let dir = env::temp_dir();
        let cwd = PathBuf::from(dir.as_path())
            .canonicalize()
            .expect("Failed to canonicalize path");
        let cwf = cwf_content.map(temp_file_with_contents);
        let config_file = config_content.map(temp_file_with_contents);
        let cwf_path = cwf.as_ref().map(|f| f.path().to_path_buf());
        let config_path = config_file.as_ref().map(|f| f.path().to_path_buf());

        (
            Pike::build(cwd.clone(), cwf_path, config_path).expect("Failed to build Pike"),
            cwd,
        )
    }

    /// Canonicalizes two paths and asserts their equality
    fn assert_paths(path1: &Path, path2: &Path) {
        assert_eq!(
            path1.canonicalize().expect("Failed to canonicalize path"),
            path2.canonicalize().expect("Failed to canonicalize path")
        );
    }

    #[test]
    fn test_build_minimal_args() {
        let (pike, cwd) = tmp_pike_and_working_dir(None, None);

        assert_eq!(pike.workspace.path, cwd);
        assert!(pike.current_buffer().is_none());
        assert!(pike.config == Config::default());
    }

    #[test]
    fn test_build_max_args() {
        let config_content = r#"
            [keymaps]
            "ctrl+a" = "save"
        "#;
        let file_content = "hello, world!";
        let (pike, cwd) = tmp_pike_and_working_dir(Some(config_content), Some(file_content));

        assert_eq!(pike.workspace.path, cwd);
        assert_eq!(
            pike.workspace
                .current_buffer
                .expect("Current buffer shouldn't be empty when set")
                .data(),
            "hello, world!"
        );
        let expected_config =
            Config::from_toml_representation(config_content).expect("Failed to parse config");
        assert_eq!(pike.config, expected_config);
    }

    #[test]
    fn test_open_zero_offset() {
        let file = temp_file_with_contents("Hello, world!");
        let mut pike = tmp_pike_and_working_dir(None, None).0;
        pike.open_file(file.path(), 0, 0)
            .expect("Failed to open file");

        assert_eq!(
            pike.workspace
                .current_buffer_path()
                .expect("Buffer should be set after opening a file")
                .file_name()
                .expect("File should have a name"),
            file.path().file_name().expect("File should have a name")
        );

        assert_eq!(
            pike.workspace
                .current_buffer
                .expect("Buffer should be set after opening a file")
                .data(),
            "Hello, world!"
        );
    }

    #[test]
    fn test_open_file_non_zero_offset() {
        let file_contents = r#"
            Hello,
            World
            "#;
        let file = temp_file_with_contents(file_contents);
        let mut pike = tmp_pike_and_working_dir(None, None).0;
        pike.open_file(file.path(), 1, 2)
            .expect("Could not open file");

        assert_eq!(
            pike.workspace
                .current_buffer_path()
                .expect("Buffer should be set after opening a file")
                .file_name()
                .expect("File should have a name"),
            file.path().file_name().expect("File should have a name")
        );

        assert_eq!(
            pike.workspace
                .current_buffer
                .expect("Should have an open buffer!")
                .cursor
                .position,
            Position { line: 1, offset: 2 }
        );
    }

    #[test]
    fn test_open_file_out_of_bounds_offset() {
        let file_contents = r#"
            Hello,
            World
            "#;
        let file = temp_file_with_contents(file_contents);
        let mut pike = tmp_pike_and_working_dir(None, None).0;
        pike.open_file(file.path(), 2, 100)
            .expect("Could not open file");

        assert_eq!(
            pike.workspace
                .current_buffer
                .expect("Should have an open buffer!")
                .cursor
                .position,
            Position { line: 0, offset: 0 }
        );
    }

    #[test]
    fn test_write_to_buffer() {
        let mut pike = tmp_pike_and_working_dir(None, Some("")).0;
        pike.write_to_current_buffer("Hello, world!")
            .expect("Failed to write to buffer");

        assert_eq!(
            pike.workspace
                .current_buffer
                .expect("Should have an open buffer!")
                .data(),
            "Hello, world!"
        );
    }

    #[test]
    fn test_write_to_nonexisting_buffer() {
        let mut pike = tmp_pike_and_working_dir(None, None).0;
        let result = pike.write_to_current_buffer("Hello, world!");

        assert_eq!(
            result,
            Err("Trying to write to a non-existent buffer".to_string())
        );
    }

    #[test]
    fn test_save_current_buffer() {
        let file = temp_file_with_contents("Hello, world!");
        let mut pike = tmp_pike_and_working_dir(None, None).0;

        pike.open_file(file.path(), 0, 0)
            .expect("Failed to open file");
        pike.save_current_buffer().expect("Failed to save buffer");

        let contents = fs::read_to_string(file.path()).expect("Failed to read file");
        assert_eq!(contents, "Hello, world!");
    }

    #[test]
    fn test_save_nonexisting_buffer() {
        let mut pike = tmp_pike_and_working_dir(None, None).0;
        let result = pike.save_current_buffer();

        assert_eq!(
            result,
            Err("Trying to save a non-existent buffer".to_string())
        );
    }

    #[test]
    fn test_current_buffer_contents_has_buffer() {
        let file = temp_file_with_contents("Hello, world!");
        let mut pike = tmp_pike_and_working_dir(None, None).0;
        pike.open_file(file.path(), 0, 0)
            .expect("Failed to open file");

        assert_eq!(pike.current_buffer_contents(), "Hello, world!");
    }

    #[test]
    fn test_current_buffer_contents_no_buffer() {
        let pike = tmp_pike_and_working_dir(None, None).0;

        assert_eq!(pike.current_buffer_contents(), "");
    }

    #[test]
    fn test_current_buffer_fname_has_buffer() {
        let file = temp_file_with_contents("Hello, world!");
        let mut pike = tmp_pike_and_working_dir(None, None).0;
        pike.open_file(file.path(), 0, 0)
            .expect("Failed to open file");

        assert_eq!(
            pike.current_buffer_filename(),
            file.path().file_name().unwrap().to_str().unwrap()
        );
    }

    #[test]
    fn test_current_buffer_fname_no_buffer() {
        let pike = tmp_pike_and_working_dir(None, None).0;

        assert_eq!(pike.current_buffer_filename(), "");
    }

    #[test]
    fn test_has_unsaved_changes_has_changes() {
        let file = temp_file_with_contents("Hello, world!");
        let mut pike = tmp_pike_and_working_dir(None, None).0;
        pike.open_file(file.path(), 0, 0)
            .expect("Failed to open file");
        pike.write_to_current_buffer("belo")
            .expect("Failed to write to file");

        assert!(pike.has_unsaved_changes());
    }

    #[test]
    fn test_has_unsaved_changes_no_changes() {
        let file = temp_file_with_contents("Hello, world!");
        let mut pike = tmp_pike_and_working_dir(None, None).0;
        pike.open_file(file.path(), 0, 0)
            .expect("Failed to open file");

        assert!(!pike.has_unsaved_changes());
    }

    #[test]
    fn test_has_unsaved_changes_no_buffer() {
        let pike = tmp_pike_and_working_dir(None, None).0;

        assert!(!pike.has_unsaved_changes());
    }

    /// When moving down to a shorter line, the
    /// cursor position should be clamped to its length
    #[test]
    fn test_move_cursor_down_shorter_line() {
        let contents = r#"Hello!

        This is a test."#;
        let (mut pike, _) = tmp_pike_and_working_dir(None, Some(contents));
        for _ in 0..5 {
            pike.move_cursor_right();
        }

        pike.move_cursor_down();
        assert_eq!(
            pike.cursor_position(),
            Some(Position { line: 1, offset: 0 })
        );
    }

    /// The cursor should not move out of the bounds of the current
    /// buffer
    #[test]
    fn test_move_cursor_out_of_bounds() {
        let contents = "a";
        let (mut pike, _) = tmp_pike_and_working_dir(None, Some(contents));

        pike.move_cursor_right();
        assert_eq!(
            pike.cursor_position(),
            // This makes sense, since inserting does not move the cursor right
            Some(Position { line: 0, offset: 1 })
        );

        // Two times to the left to test for going too far to the left
        pike.move_cursor_left();
        pike.move_cursor_left();
        assert_eq!(
            pike.cursor_position(),
            Some(Position { line: 0, offset: 0 })
        );

        pike.move_cursor_down();
        assert_eq!(
            pike.cursor_position(),
            Some(Position { line: 0, offset: 0 })
        );

        pike.move_cursor_up();
        assert_eq!(
            pike.cursor_position(),
            Some(Position { line: 0, offset: 0 })
        );
    }

    #[test]
    fn test_current_line_length_buffer_exists() {
        let contents = ["Hello!", ""].join("\n");
        let (mut pike, _) = tmp_pike_and_working_dir(None, Some(contents.as_str()));

        assert_eq!(pike.current_line_length(), 6);

        pike.move_cursor_down();
        assert_eq!(pike.current_line_length(), 0);
    }

    #[test]
    fn test_current_line_length_no_buffer() {
        let pike = tmp_pike_and_working_dir(None, None).0;

        assert_eq!(pike.current_line_length(), 0);
    }

    #[test]
    fn test_create_and_open_file_doesnt_exist() {
        let (mut pike, cwd) = tmp_pike_and_working_dir(None, None);
        let file_path = cwd.join("test.txt");

        pike.create_and_open_file(&file_path)
            .expect("Failed to create and open file");

        assert_paths(
            &pike
                .current_buffer_path()
                .expect("Buffer should be set after opening a file"),
            &file_path,
        );
    }

    #[test]
    fn test_create_and_open_file_nested() {
        let (mut pike, cwd) = tmp_pike_and_working_dir(None, None);
        let file_path = cwd.join("nested").join("test.txt");

        pike.create_and_open_file(&file_path)
            .expect("Failed to create and open file");

        assert_paths(
            &pike
                .current_buffer_path()
                .expect("Buffer should be set after opening a file"),
            &file_path,
        );
    }

    #[test]
    fn test_create_and_open_file_exists() {
        let file = temp_file_with_contents("Hello, world!");
        let (mut pike, _) = tmp_pike_and_working_dir(None, None);

        pike.create_and_open_file(file.path())
            .expect("Failed to create and open file");

        assert_paths(
            &pike
                .current_buffer_path()
                .expect("Buffer should be set after opening a file"),
            file.path(),
        );
    }

    #[test]
    fn test_open_new_buffer() {
        let file = temp_file_with_contents("Hello, world!");
        let (mut pike, _) = tmp_pike_and_working_dir(None, None);

        pike.open_file(file.path(), 0, 0)
            .expect("Failed to open file");

        // Should be empty with no path
        pike.open_new_buffer();
        assert_eq!(pike.current_buffer_contents(), "");
        assert!(pike
            .current_buffer()
            .expect("A buffer should be open")
            .path
            .is_none());

        // Another one, should be three buffers alltogether
        pike.open_new_buffer();
        assert_eq!(pike.workspace.buffer_paths().len(), 3)
    }
}<|MERGE_RESOLUTION|>--- conflicted
+++ resolved
@@ -1,8 +1,4 @@
-<<<<<<< HEAD
-use std::fs;
-=======
 use std::fs::{self, File};
->>>>>>> 482f6d8a
 use std::path::{Path, PathBuf};
 
 use crate::config;
