--- conflicted
+++ resolved
@@ -322,14 +322,9 @@
 
     #[test]
     fn test_default_config_path() {
-<<<<<<< HEAD
-        let expected = dirs::config_dir().unwrap().join("pike.toml");
-        let actual = default_config_path().expect("Failed to get default config path");
-=======
         let expected = dirs::config_dir().unwrap().join("pike").join("pike.toml");
         let actual =
             crate::config::default_config_file_path().expect("Failed to get default config path");
->>>>>>> 94ccc4ae
         assert_eq!(expected, actual);
     }
 }